
# Advanced Algorithmic Trading Platform

Comprehensive reinforcement-learning trading workstation with a Streamlit UI, availability-aware data layer, modular feature engineering, and deterministic checkpointing for reproducible research.

## Table of Contents
- [How to use this README](#how-to-use-this-readme)
- [Documentation map (start here)](#documentation-map-start-here)
- [Highlights](#highlights)
- [Architecture at a glance](#architecture-at-a-glance)
- [Repository layout](#repository-layout)
- [Requirements & environment setup](#requirements--environment-setup)
- [Data sources, caching, and credentials](#data-sources-caching-and-credentials)
- [Running the Streamlit app](#running-the-streamlit-app)
- [Programmatic usage](#programmatic-usage)
- [Training, tuning, and checkpoints](#training-tuning-and-checkpoints)
- [Feature engineering pipeline](#feature-engineering-pipeline)
- [Testing](#testing)
- [Limitations](#limitations)
- [Troubleshooting](#troubleshooting)

## How to use this README
This README is the **single entry point** for onboarding. It explains the codebase at a high level and points to the precise documents that contain deeper instructions. If you are a new agent, start with the **Documentation map** below and follow the section that matches your task (feature engineering, database setup, broker integration, architecture, or dependencies).

## Documentation maintenance (required for agents)
When you make changes that affect behavior, configuration, dependencies, or workflow, you **must** update the relevant documentation in the same change. This keeps the README and the linked docs accurate and prevents drift.

**Update docs when you change:**
<<<<<<< HEAD
- **Dependencies or setup steps** → `docs/reference/dependencies.md` and the setup section in this README.
- **Feature engineering pipeline or API** → `docs/roadmap/feature_engineering_plan.md` (roadmap/architecture) and the Feature Engineering section in this README if behavior changed.
- **Database setup or storage behavior** → `docs/onboarding/local_db_setup.md` and the Data sources/caching section in this README.
- **Broker/Lean/IBKR workflows** → `docs/onboarding/quantconnect_ibkr_overview.md`.
- **Architecture/module boundaries** → `docs/architecture/section_b_architecture.md` and the Architecture/Repository layout sections here.
=======
- **Dependencies or setup steps** → `docs/dependencies.md` and the setup section in this README.
- **Feature engineering pipeline or API** → `docs/FeatureEngineerImprovementPlan.md` (roadmap/architecture) and the Feature Engineering section in this README if behavior changed.
- **Database setup or storage behavior** → `docs/local_db_setup.md` and the Data sources/caching section in this README.
- **Broker/Lean/IBKR workflows** → `docs/quantconnect_ibkr_overview.md`.
- **Architecture/module boundaries** → `docs/section_b_architecture.md` and the Architecture/Repository layout sections here.
>>>>>>> de667269

## Documentation map (start here)
Use this map to jump to the right instruction set quickly. Each document is authoritative for its topic.

| Task / Topic | Go to | What you'll find there |
| --- | --- | --- |
<<<<<<< HEAD
| Feature engineering roadmap & architecture | `docs/roadmap/feature_engineering_plan.md` | Full migration plan, plugin architecture, selection/competition, data sources, caching, and phased roadmap. |
| Local database setup (SQLite/Postgres) | `docs/onboarding/local_db_setup.md` | Mac-focused local DB instructions, `DATABASE_URL` guidance, and connectivity checks. |
| Lean + IBKR integration | `docs/onboarding/quantconnect_ibkr_overview.md` | Roles of Lean/IBKR, paper-first workflow, setup plan, and example commands. |
| Architectural decomposition plan | `docs/architecture/section_b_architecture.md` | Module boundaries, responsibilities, and cross-module interaction rules. |
| Dependency manifest & install options | `docs/reference/dependencies.md` | Version list and full dependency install command (mirrors `pyproject.toml`). |
=======
| Feature engineering roadmap & architecture | `docs/FeatureEngineerImprovementPlan.md` | Full migration plan, plugin architecture, selection/competition, data sources, caching, and phased roadmap. |
| Local database setup (SQLite/Postgres) | `docs/local_db_setup.md` | Mac-focused local DB instructions, `DATABASE_URL` guidance, and connectivity checks. |
| Lean + IBKR integration | `docs/quantconnect_ibkr_overview.md` | Roles of Lean/IBKR, paper-first workflow, setup plan, and example commands. |
| Architectural decomposition plan | `docs/section_b_architecture.md` | Module boundaries, responsibilities, and cross-module interaction rules. |
| Dependency manifest & install options | `docs/dependencies.md` | Version list and full dependency install command (mirrors `pyproject.toml`). |
>>>>>>> de667269

## Highlights
- **Unified PPO agent** orchestrates environment creation, training, evaluation callbacks, manifests, and checkpoint integrity checks (`src/core/base_agent.py`).
- **Streamlit workstation** with tabs for data exploration, feature selection, ML feature models, hyperparameter tuning, training, testing, and technical analysis (`app/main.py`, `app/components/`).
- **Data layer with availability annotations**: SQL-backed cache plus live fetchers that normalize OHLCV schema, enforce UTC windows, and shift prior-day fields for next-session alignment (`src/data/data_handler.py`, `src/data/providers.py`).
- **Feature pipeline injection**: optional `FeatureProcessor` or precomputed feature DataFrame passed directly into the environment; predictions (e.g., LSTM horizons) and normalization are supported (`src/data/feature_engineering/feature_processor.py`).
- **Risk-aware environment**: blended weight actions with gating, position sizing caps, transaction costs, and risk budget metrics surfaced alongside reward shaping (`src/environment/trading_env.py`).
- **Experiment hygiene**: manifests hash model state, log PPO/env params, and gate inference to deterministic settings when requested. Intermediate checkpoints and evaluation streams are captured alongside TensorBoard logs (`src/core/base_agent.py`, `src/core/experiments.py`).
- **Broker integrations ready**: Lean/IBKR adapters and scripts live under `integrations/` and `scripts/` to make paper/live connectivity possible once credentials are provided.

## Architecture at a glance
- **UI**: Streamlit tabs coordinate data fetches, feature selection, tuning, and agent controls (`app/main.py`, `app/components/`).
- **Agent orchestration**: `UnifiedTradingAgent` wires environments, PPO, callbacks, manifests, deterministic seeds, and checkpoint I/O (`src/core/base_agent.py`, `src/core/checkpoint_io.py`).
- **Environment**: `TradingEnv` consumes prevalidated OHLCV frames, applies optional feature pipelines, constrains weights, charges transaction costs, and computes shaped rewards (`src/environment/trading_env.py`).
- **Data layer**: `DataHandler` + providers fetch/caches OHLCV, validate schema, align prior-day fields, and annotate availability (`src/data/data_handler.py`, `src/data/providers.py`, `src/data/validation/*`).
- **Features & predictions**: `FeatureProcessor` can compute engineered features and optional LSTM predictions, normalize them, and expose observation vectors (`src/data/feature_engineering/*`).
- **Hyperparameter search**: `IterativeHyperparameterOptimizer` runs exploration→exploitation Optuna cycles with schedule-aware progress (`src/core/hyperparameter_search.py`).
- **Metrics & viz**: `src/metrics/` holds calculators and streaming sinks; `src/core/visualization.py` produces action/price charts consumed in UI and callbacks.

## Repository layout
```
├── app/                       # Streamlit entrypoint + tab implementations
├── src/                       # Core library code (agent, data, env, metrics, utils)
├── config/                    # Configuration and example configs
├── scripts/                   # Utility scripts (e.g., IBKR session runner)
<<<<<<< HEAD
├── integrations/              # Lean + IBKR adapters and integration notes
├── artifacts/                 # Generated outputs (models/logs/reports)
├── assets/                    # Static assets and screenshots
=======
>>>>>>> de667269
├── archive/                   # Legacy/unused files retained for reference
├── docs/                      # Additional documentation (architecture, broker integration, local DB)
└── tests/                     # Pytest suite
```

### Module reference by directory
- **UI (`app/main.py`, `app/components/`)**
  - `database_tab.py`, `features_tab.py`, `ml_models_tab.py`, `tuning_tab.py`, `training_tab.py`, `testing_tab.py`, `analysis_tab.py`, and `execution_window_ui.py` render the Streamlit workflows and persist state into `st.session_state`.
- **Agent & training (`src/core/`)**
  - `base_agent.py` coordinates env setup, PPO wiring, training/test loops, manifests, and deterministic seeds.
  - `env_factory.py` builds environments; `schedule_builder.py` derives rollout lengths; `callbacks/` hosts eval/streaming callbacks; `experiments.py` and `checkpoint_io.py` handle manifests/checkpoints.
  - `hyperparameter_search.py` runs Optuna exploration→exploitation cycles; `training_functions.py` bridges Streamlit controls to the agent; `testing_functions.py` exposes inference helpers.
  - Portfolio, risk, and token modeling utilities live in `portfolio_manager.py`, `risk_budget_manager.py`, and `market_token_model.py`; token schemas are defined in `token_schema.py`.
  - Broker adapters and config loaders reside in `src/core/brokers/` (IBKR-focused).
- **Environment (`src/environment/`)**
  - `trading_env.py` implements the Gymnasium environment, reward shaping, risk controls, action gating, and observation assembly; `rewards_calculator.py` encapsulates reward logic.
- **Data (`src/data/`)**
  - `data_handler.py` + `providers.py` fetch/cache OHLCV data; `database.py` defines SQLAlchemy tables; `data_SQL_interaction.py` manages sessions; `validation/` enforces OHLCV/time rules (availability, timezone, schema).
  - `stock_downloader.py` unifies Yahoo and Alpha Vantage (equities + options); `data_feature_engineer.py` is the legacy feature pipeline (deprecated).
  - `feature_engineering/` holds the modular pipeline (`feature_processor.py`, registry/sources/selectors/predictions).
- **Metrics (`src/metrics/`)**
  - `metrics_calculator.py` and `base_indicators.py` compute portfolio/indicator stats; `metric_sink.py` streams metrics for callbacks and UI plots.
- **Utilities (`src/utils/`)**
  - Common constants (`common.py`), data splits (`data_splitter.py`), progress callbacks (`callbacks.py`), DB config/pooling (`db_config.py`), logging helpers (`logging_utils.py`), and stock parsing (`stock_utils.py`).
- **Scripts, configs, and plans**
  - `scripts/run_ibkr_session.py` smoke-tests IBKR connectivity using `config/ibkr.paper.example.yaml`.
<<<<<<< HEAD
  - `docs/roadmap/feature_engineering_plan.md` outlines the roadmap for the feature pipeline; `docs/reference/dependencies.md` lists environment notes.
  - `scripts/debug_training.py` offers a synthetic-data harness for debugging LSTM prediction features.
=======
  - `docs/FeatureEngineerImprovementPlan.md` outlines the roadmap for the feature pipeline; `docs/dependencies.md` lists environment notes.
  - `debug_training.py` offers a synthetic-data harness for debugging LSTM prediction features.
>>>>>>> de667269

## Requirements & environment setup
- Python **3.11+**.
- Recommended installer: [uv](https://docs.astral.sh/uv/) (a fast `pip`/`pip-tools` replacement) because the repo ships an `uv.lock`.

Setup steps:
```bash
python -m pip install -U uv           # once, to get uv
uv venv .venv                         # create a virtual environment
source .venv/bin/activate             # or .venv\\Scripts\\activate on Windows
uv pip sync uv.lock                   # install all pinned dependencies
```

If you prefer classic tooling, you can also install from `pyproject.toml` with `pip install -e .` after creating a virtualenv, but `uv pip sync` is the reproducible path the project is maintained against.

## Data sources, caching, and credentials
- **Providers**: use `LocalCacheProvider` (SQLite-first), `LiveAPIProvider` (always hit APIs), `SessionStateProvider` (uses the Streamlit session’s `DataHandler`), or `FileSystemProvider` for CSV/Parquet (`src/data/providers.py`).
- **Downloads**: `StockDownloader` pulls equities from Yahoo or Alpha Vantage and Yahoo option chains in a unified schema (`src/data/stock_downloader.py`).
- **Caching**: `DataHandler` writes normalized OHLCV frames into a SQL store; SQLite (`trading_data.db`) is the default unless `DATABASE_URL` is set. Connection pooling and health checks are configured in `src/utils/db_config.py`.
- **Alpha Vantage key**: place `ALPHA_VANTAGE_API_KEY` in `.streamlit/secrets.toml` when using that source.
- **Timezone & validation**: all fetches enforce UTC windows, rename/validate OHLCV columns, and shift prior-day fields to align next-session observations (`src/data/data_handler.py`, `src/data/validation`).

## Running the Streamlit app
```bash
streamlit run app/main.py --server.address 0.0.0.0 --server.port 8501
```
- Open `http://localhost:8501`.
- If port `8501` is occupied, change `--server.port` (e.g., `8502`).
- The app defaults to the local SQLite cache; configure `DATABASE_URL` for Postgres (see `docs/onboarding/local_db_setup.md` for guidance).

### What the UI offers
- **Database Explorer**: query cached OHLCV data and inspect coverage.
- **Feature Selection & ML Feature Models**: configure feature sources, normalization, and prediction models that feed the environment.
- **Hyperparameter Tuning**: Optuna-driven iterative exploration→exploitation cycles with progress bars (`src/core/hyperparameter_search.py`).
- **Model Training & Testing**: launch training with optimized or manual PPO params, monitor metrics, and visualize trades (`app/components/training_tab.py`, `app/components/testing_tab.py`).
- **Technical Analysis**: chart overlays and indicator exploration for loaded symbols.
- **TensorBoard**: training runs log under `artifacts/logs/tensorboard/` by default; launch with `tensorboard --logdir artifacts/logs/tensorboard`.

## Programmatic usage
The agent façade requires an explicit data provider and accepts an optional feature pipeline.

```python
from datetime import datetime
from src.core.base_agent import UnifiedTradingAgent
from src.data.providers import LocalCacheProvider
from src.data.feature_engineering.feature_processor import FeatureProcessor

provider = LocalCacheProvider()  # uses SQLite cache, falls back to downloads
feature_proc = FeatureProcessor(
    feature_config={
        "use_feature_engineering": True,
        "normalize_features": True,
        "sources": {"technical": {"enabled": True, "features": ["rsi", "ema_20"]}},
    },
    symbols=["AAPL", "MSFT"],
)

agent = UnifiedTradingAgent()
metrics = agent.train(
    stock_names=["AAPL", "MSFT"],
    start_date=datetime(2023, 1, 1),
    end_date=datetime(2023, 6, 1),
    env_params={"initial_balance": 10000, "transaction_cost": 0.001, "max_pct_position_by_asset": 0.2},
    ppo_params={"n_steps": 512, "batch_size": 128},
    feature_pipeline=feature_proc,      # FeatureProcessor or a precomputed DataFrame
    checkpoint_interval=5000,
    provider=provider,
)

# Deterministic inference with manifest hash checks
agent.initialize_env(
    stock_names=["AAPL", "MSFT"],
    start_date=datetime(2023, 6, 2),
    end_date=datetime(2023, 7, 1),
    env_params={"initial_balance": 10000, "transaction_cost": 0.001},
    feature_pipeline=feature_proc,
    training_mode=False,
    provider=provider,
)
agent._set_deterministic_seed(1234)
agent.load(
    path="artifacts/checkpoints/<run_id>/trained_model.zip",
    manifest_path="artifacts/checkpoints/<run_id>/manifest.json",
    deterministic_eval=True,
)
obs, _ = agent.env.reset(seed=1234)
action = agent.predict(obs)  # deterministic when the manifest hash matches
```

## Training, tuning, and checkpoints
- **Schedules & evaluation**: `build_training_schedule` computes timesteps from available data; `MetricStreamingEvalCallback` runs deterministic validation rollouts on fixed seeds and streams metrics to sinks/plots (`src/core/base_agent.py`, `src/core/schedule_builder.py`, `src/core/callbacks.py`).
- **Hyperparameter optimization**: `IterativeHyperparameterOptimizer` alternates exploration/exploitation rounds and refines PPO ranges until improvements stall (`src/core/hyperparameter_search.py`). The Streamlit tuning tab is the easiest entrypoint.
- **Manifests**: every training run writes `artifacts/checkpoints/<run_id>/manifest.json` recording PPO/env params, feature config, data range, deterministic-eval flag, and a hash of the model state dict. `load` and `load_for_inference` verify hashes before allowing predictions.
- **Checkpoint cadence**: pass `checkpoint_interval` to `UnifiedTradingAgent.train` to emit intermediate PPO checkpoints under `artifacts/checkpoints/<run_id>/checkpoints/` alongside TensorBoard logs.
- **Evaluation streams**: `MetricStreamingEvalCallback` can log JSONL metrics via `MetricsSink` while also rendering price/action charts for inspection in `artifacts/reports/<run_id>/eval_stream/`.
- **Manual vs optimized params**: the Training tab lets you toggle manual PPO parameters or reuse Optuna results saved in session state (`app/components/training_tab.py`).
- **Testing loop**: the Testing tab reuses the configured agent to run inference with deterministic seeds and displays trade-by-trade metrics; programmatically call `agent.test(...)` after loading a checkpoint.

## Feature engineering pipeline
- Enable via `feature_pipeline` when initializing or training the agent. Supported inputs:
  - `FeatureProcessor` instance (auto-initializes, normalizes, and can append prediction columns).
  - `pandas.DataFrame` with the same index as trading data.
  - `dict` or `list` of column names to select from raw data.
- Observation vectors can include engineered features, prediction horizons, raw OHLCV, positions, and balance. Observation dimensions adjust automatically based on enabled components (`src/environment/trading_env.py`, `src/data/feature_engineering/feature_processor.py`).
- When `use_predictions` is enabled, the prediction engine can train LSTM forecasters for configured horizons and append normalized outputs to the observation space.
- Set `include_raw_prices`, `include_positions`, and `include_balance` flags in `feature_config` to trim or expand the observation footprint for custom experiments.

## Testing
Run the test suite from the repo root:
```bash
python -m pytest tests/ -v
```
- Streamlit UI smoke tests are not automated; run the app locally to validate tab interactions when changing UI components.

## Additional docs
<<<<<<< HEAD
- **Architecture decomposition**: `docs/architecture/section_b_architecture.md`
- **Broker + Lean integration**: `docs/onboarding/quantconnect_ibkr_overview.md`
- **Local database setup**: `docs/onboarding/local_db_setup.md`
- **Feature engineering roadmap**: `docs/roadmap/feature_engineering_plan.md`
=======
- **Architecture decomposition**: `docs/section_b_architecture.md`
- **Broker + Lean integration**: `docs/quantconnect_ibkr_overview.md`
- **Local database setup**: `docs/local_db_setup.md`
- **Feature engineering roadmap**: `docs/FeatureEngineerImprovementPlan.md`
>>>>>>> de667269

## Limitations
- Training can be compute-intensive; default config forces CPU-only Torch to avoid GPU portability issues.
- Live market data is subject to provider latency/quotas; Alpha Vantage requires an API key and rate-limiting can slow backfills.
- Real execution is not wired by default; IBKR/Lean adapters are available but must be configured before any live deployment.
- Optuna/pruning workloads can be heavy; consider reducing trial counts or disabling pruning when running on resource-constrained machines.

## Troubleshooting
- **Empty Yahoo downloads**: ensure date ranges are valid and the ticker exists; the downloader logs direct API fallback attempts in `src/data/stock_downloader.py`.
- **Alpha Vantage errors**: confirm `ALPHA_VANTAGE_API_KEY` is set in `.streamlit/secrets.toml`; API rate limits may require retries or a cached provider.
- **Database locks (SQLite)**: avoid concurrent writers; if you need multi-user access, point `DATABASE_URL` to Postgres and restart the app.
- **Manifest hash mismatch**: re-load the checkpoint with the matching `manifest.json` to enforce determinism; mismatches indicate an altered model file.
- **Missing feature columns**: when passing custom DataFrames as `feature_pipeline`, ensure indices align with the trading data; the environment will reindex but may fill gaps with NaNs.<|MERGE_RESOLUTION|>--- conflicted
+++ resolved
@@ -26,38 +26,22 @@
 When you make changes that affect behavior, configuration, dependencies, or workflow, you **must** update the relevant documentation in the same change. This keeps the README and the linked docs accurate and prevents drift.
 
 **Update docs when you change:**
-<<<<<<< HEAD
-- **Dependencies or setup steps** → `docs/reference/dependencies.md` and the setup section in this README.
-- **Feature engineering pipeline or API** → `docs/roadmap/feature_engineering_plan.md` (roadmap/architecture) and the Feature Engineering section in this README if behavior changed.
-- **Database setup or storage behavior** → `docs/onboarding/local_db_setup.md` and the Data sources/caching section in this README.
-- **Broker/Lean/IBKR workflows** → `docs/onboarding/quantconnect_ibkr_overview.md`.
-- **Architecture/module boundaries** → `docs/architecture/section_b_architecture.md` and the Architecture/Repository layout sections here.
-=======
 - **Dependencies or setup steps** → `docs/dependencies.md` and the setup section in this README.
 - **Feature engineering pipeline or API** → `docs/FeatureEngineerImprovementPlan.md` (roadmap/architecture) and the Feature Engineering section in this README if behavior changed.
 - **Database setup or storage behavior** → `docs/local_db_setup.md` and the Data sources/caching section in this README.
 - **Broker/Lean/IBKR workflows** → `docs/quantconnect_ibkr_overview.md`.
 - **Architecture/module boundaries** → `docs/section_b_architecture.md` and the Architecture/Repository layout sections here.
->>>>>>> de667269
 
 ## Documentation map (start here)
 Use this map to jump to the right instruction set quickly. Each document is authoritative for its topic.
 
 | Task / Topic | Go to | What you'll find there |
 | --- | --- | --- |
-<<<<<<< HEAD
-| Feature engineering roadmap & architecture | `docs/roadmap/feature_engineering_plan.md` | Full migration plan, plugin architecture, selection/competition, data sources, caching, and phased roadmap. |
-| Local database setup (SQLite/Postgres) | `docs/onboarding/local_db_setup.md` | Mac-focused local DB instructions, `DATABASE_URL` guidance, and connectivity checks. |
-| Lean + IBKR integration | `docs/onboarding/quantconnect_ibkr_overview.md` | Roles of Lean/IBKR, paper-first workflow, setup plan, and example commands. |
-| Architectural decomposition plan | `docs/architecture/section_b_architecture.md` | Module boundaries, responsibilities, and cross-module interaction rules. |
-| Dependency manifest & install options | `docs/reference/dependencies.md` | Version list and full dependency install command (mirrors `pyproject.toml`). |
-=======
 | Feature engineering roadmap & architecture | `docs/FeatureEngineerImprovementPlan.md` | Full migration plan, plugin architecture, selection/competition, data sources, caching, and phased roadmap. |
 | Local database setup (SQLite/Postgres) | `docs/local_db_setup.md` | Mac-focused local DB instructions, `DATABASE_URL` guidance, and connectivity checks. |
 | Lean + IBKR integration | `docs/quantconnect_ibkr_overview.md` | Roles of Lean/IBKR, paper-first workflow, setup plan, and example commands. |
 | Architectural decomposition plan | `docs/section_b_architecture.md` | Module boundaries, responsibilities, and cross-module interaction rules. |
 | Dependency manifest & install options | `docs/dependencies.md` | Version list and full dependency install command (mirrors `pyproject.toml`). |
->>>>>>> de667269
 
 ## Highlights
 - **Unified PPO agent** orchestrates environment creation, training, evaluation callbacks, manifests, and checkpoint integrity checks (`src/core/base_agent.py`).
@@ -83,12 +67,6 @@
 ├── src/                       # Core library code (agent, data, env, metrics, utils)
 ├── config/                    # Configuration and example configs
 ├── scripts/                   # Utility scripts (e.g., IBKR session runner)
-<<<<<<< HEAD
-├── integrations/              # Lean + IBKR adapters and integration notes
-├── artifacts/                 # Generated outputs (models/logs/reports)
-├── assets/                    # Static assets and screenshots
-=======
->>>>>>> de667269
 ├── archive/                   # Legacy/unused files retained for reference
 ├── docs/                      # Additional documentation (architecture, broker integration, local DB)
 └── tests/                     # Pytest suite
@@ -115,13 +93,8 @@
   - Common constants (`common.py`), data splits (`data_splitter.py`), progress callbacks (`callbacks.py`), DB config/pooling (`db_config.py`), logging helpers (`logging_utils.py`), and stock parsing (`stock_utils.py`).
 - **Scripts, configs, and plans**
   - `scripts/run_ibkr_session.py` smoke-tests IBKR connectivity using `config/ibkr.paper.example.yaml`.
-<<<<<<< HEAD
-  - `docs/roadmap/feature_engineering_plan.md` outlines the roadmap for the feature pipeline; `docs/reference/dependencies.md` lists environment notes.
-  - `scripts/debug_training.py` offers a synthetic-data harness for debugging LSTM prediction features.
-=======
   - `docs/FeatureEngineerImprovementPlan.md` outlines the roadmap for the feature pipeline; `docs/dependencies.md` lists environment notes.
   - `debug_training.py` offers a synthetic-data harness for debugging LSTM prediction features.
->>>>>>> de667269
 
 ## Requirements & environment setup
 - Python **3.11+**.
@@ -237,17 +210,10 @@
 - Streamlit UI smoke tests are not automated; run the app locally to validate tab interactions when changing UI components.
 
 ## Additional docs
-<<<<<<< HEAD
-- **Architecture decomposition**: `docs/architecture/section_b_architecture.md`
-- **Broker + Lean integration**: `docs/onboarding/quantconnect_ibkr_overview.md`
-- **Local database setup**: `docs/onboarding/local_db_setup.md`
-- **Feature engineering roadmap**: `docs/roadmap/feature_engineering_plan.md`
-=======
 - **Architecture decomposition**: `docs/section_b_architecture.md`
 - **Broker + Lean integration**: `docs/quantconnect_ibkr_overview.md`
 - **Local database setup**: `docs/local_db_setup.md`
 - **Feature engineering roadmap**: `docs/FeatureEngineerImprovementPlan.md`
->>>>>>> de667269
 
 ## Limitations
 - Training can be compute-intensive; default config forces CPU-only Torch to avoid GPU portability issues.

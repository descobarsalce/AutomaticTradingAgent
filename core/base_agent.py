--- conflicted
+++ resolved
@@ -9,27 +9,16 @@
 from gymnasium import Env
 import gymnasium as gym
 from stable_baselines3 import PPO
-<<<<<<< HEAD
 from stable_baselines3.common.callbacks import (BaseCallback, CallbackList,
                                                 CheckpointCallback,
                                                 EvalCallback)
-=======
-from stable_baselines3.common.callbacks import BaseCallback, CallbackList
->>>>>>> 508cfc35
 from typing import Dict, Any, Optional, List, Union, Tuple, cast
 from numpy.typing import NDArray
 from core.visualization import TradingVisualizer
 from metrics.metrics_calculator import MetricsCalculator
 from environment import TradingEnv
 from core.portfolio_manager import PortfolioManager
-<<<<<<< HEAD
 from core.experiments import ExperimentRegistry, hash_state_dict
-=======
-from metrics.metric_sink import MetricsSink, MetricsSinkConfig
-from utils.data_splitter import TemporalDataSplitter
-from environment.trading_env import fetch_trading_data
-from data.providers import SessionStateProvider
->>>>>>> 508cfc35
 
 from core.config import DEFAULT_PPO_PARAMS, PARAM_RANGES, DEFAULT_POLICY_KWARGS
 from utils.common import (type_check, MAX_POSITION_SIZE, MIN_POSITION_SIZE,
@@ -191,11 +180,7 @@
     def initialize_env(self, stock_names: List[str], start_date: datetime,
                       end_date: datetime, env_params: Dict[str, Any],
                       feature_config: Optional[Dict[str, Any]] = None,
-<<<<<<< HEAD
                       training_mode: bool = True) -> None:
-=======
-                      provider: Any = None) -> None:
->>>>>>> 508cfc35
         """Initialize trading environment with parameters.
 
         Args:
@@ -242,12 +227,7 @@
                 end_date=end_date,
                 **cleaned_params,
                 feature_config=feature_config,
-<<<<<<< HEAD
                 training_mode=training_mode
-=======
-                provider=provider,
-                training_mode=True
->>>>>>> 508cfc35
             )
             logger.info("Environment initialized successfully")
             self.portfolio_manager = self.env.portfolio_manager
@@ -308,15 +288,9 @@
     def _init_env_and_model(self, stock_names: List, start_date: datetime, end_date: datetime,
                             env_params: Dict[str, Any], ppo_params: Dict[str, Any],
                             feature_config: Optional[Dict[str, Any]] = None,
-<<<<<<< HEAD
                             training_mode: bool = True):
         """Prepare environment and configure PPO model."""
         self.initialize_env(stock_names, start_date, end_date, env_params, feature_config, training_mode)
-=======
-                            provider: Any = None):
-        """Prepare environment and configure PPO model."""
-        self.initialize_env(stock_names, start_date, end_date, env_params, feature_config, provider)
->>>>>>> 508cfc35
         # Set default action space if not provided by the environment
         if self.env.action_space is None:
             import gymnasium as gym
@@ -382,18 +356,10 @@
               ppo_params: Dict[str, Any],
               callback: Optional[BaseCallback] = None,
               feature_config: Optional[Dict[str, Any]] = None,
-<<<<<<< HEAD
               checkpoint_dir: str = "checkpoints",
               checkpoint_interval: Optional[int] = None,
               manifest_filename: str = "manifest.json",
               deterministic_eval: bool = True) -> Dict[str, float]:
-=======
-              validation_split: float = 0.2,
-              schedule_config: Optional[Dict[str, Any]] = None,
-              eval_freq: int = 1000,
-              eval_seeds: Optional[List[int]] = None) -> Dict[str, float]:
-              provider: Any = None) -> Dict[str, float]:
->>>>>>> 508cfc35
         """Train the agent with progress logging.
 
         Args:
@@ -413,7 +379,6 @@
             Dictionary of training metrics
         """
         logger.info(f"Starting training with {len(stock_names)} stocks from {start_date} to {end_date}")
-<<<<<<< HEAD
         self._force_deterministic_eval = deterministic_eval
         self._init_env_and_model(stock_names, start_date, end_date, env_params, ppo_params, feature_config)
 
@@ -429,34 +394,6 @@
                                    eval_freq=1000,
                                    deterministic=True,
                                    render=False)
-=======
-        splitter = TemporalDataSplitter(validation_fraction=validation_split)
-        date_index = self._get_data_index(stock_names, start_date, end_date)
-        train_range, val_range = splitter.split_dates(start_date, end_date, date_index)
-        logger.info(f"Train window: {train_range[0]} to {train_range[1]}")
-        logger.info(f"Validation window: {val_range[0]} to {val_range[1]}")
-
-        self._init_env_and_model(stock_names, train_range[0], train_range[1], env_params, ppo_params, feature_config)
-
-        schedule = self._build_training_schedule(len(self.env.data), schedule_config)
-        logger.info(f"Training schedule: {schedule}")
-
-        validation_env = self._create_validation_env(stock_names, val_range, env_params, feature_config)
-        metrics_sink = MetricsSink(MetricsSinkConfig())
-        visualizer = TradingVisualizer()
-        eval_callback = MetricStreamingEvalCallback(
-            validation_env,
-            metrics_sink,
-            visualizer,
-            eval_freq=eval_freq,
-            seeds=eval_seeds or [7, 21]
-        )
-
-        callbacks: List[BaseCallback] = [eval_callback]
-        if callback:
-            callbacks.insert(0, callback)
-        callback_to_use: BaseCallback = CallbackList(callbacks) if len(callbacks) > 1 else callbacks[0]
->>>>>>> 508cfc35
 
         callbacks: List[BaseCallback] = [eval_callback]
         if checkpoint_interval and checkpoint_interval > 0:
@@ -475,7 +412,6 @@
             combined_callback = callbacks[0] if len(callbacks) == 1 else CallbackList(callbacks)
 
         try:
-<<<<<<< HEAD
             self.model.learn(total_timesteps=total_timesteps,
                            callback=combined_callback)
             final_model_path = os.path.join(run_dir, "trained_model.zip")
@@ -499,11 +435,6 @@
             self.registry.register_run(manifest)
             self._expected_state_hash = state_hash
             self._loaded_manifest = manifest
-=======
-            self.model.learn(total_timesteps=schedule['total_timesteps'],
-                           callback=callback_to_use)
-            self.save("trained_model.zip")
->>>>>>> 508cfc35
             return self._calculate_training_metrics()
         except Exception as e:
             logger.exception("Error during training")

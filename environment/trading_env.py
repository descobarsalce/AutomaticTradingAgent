--- conflicted
+++ resolved
@@ -292,7 +292,6 @@
     ) -> Tuple[np.ndarray, float, bool, bool, Dict]:
         try:
             timestamp = self.data.index[self.current_step]
-<<<<<<< HEAD
             actions_arr = np.array(action, dtype=np.float32).flatten()
 
             if actions_arr.shape[0] == len(self.stock_names) + 1:
@@ -327,32 +326,6 @@
                 self.stock_names, w_final, prices, self.max_pct_position_by_asset,
                 timestamp)
             self.gate_history.append(gate_value)
-=======
-            actions_arr = np.array(action, dtype=np.float32)
-
-            risk_controls = self._compute_risk_controls()
-            risk_adjusted_actions, preview_scale, _ = self.portfolio_manager.risk_budget_manager.apply_risk_budget(
-                actions_arr,
-                risk_controls['forecast_volatility'],
-                risk_controls['correlation_proxy'],
-                risk_controls['drawdown'])
-            risk_adjusted_actions_list = risk_adjusted_actions.tolist()
-
-            trades_executed = self.portfolio_manager.execute_all_trades(
-                self.stock_names, actions_arr, self._get_current_price,
-                self.max_pct_position_by_asset, timestamp, risk_controls=risk_controls)
-
-            # Merge rejected BUY trade info into one log message.
-            rejected = [
-                f"{symbol} (Action: {risk_adjusted_actions_list[idx]}, Price: {self._get_current_price(symbol)})"
-                for idx, symbol in enumerate(self.stock_names)
-                if risk_adjusted_actions_list[idx] > 0
-                and not trades_executed.get(symbol, False)
-            ]
-            if rejected and log_verbosity == "High":
-                logger.info(f"Rejected trades: {rejected}")
-                logger.info(f"Rejected BUY trades for: {', '.join(rejected)}")
->>>>>>> c087afad
 
             # Calculate reward and update environment state.
             reward = self.use_rewards_calculator(trades_executed)
@@ -383,12 +356,8 @@
                 'trades_executed': trades_executed,
                 'episode_trades': self.episode_trades.copy(),
                 'actions': action,
-<<<<<<< HEAD
                 'gate_value': gate_value,
                 'target_weights': w_final.tolist(),
-=======
-                'risk_adjusted_actions': risk_adjusted_actions_list,
->>>>>>> c087afad
                 'date': timestamp,
                 'current_data': self._get_current_data(),
                 'portfolio_value': self.portfolio_manager.get_total_value(),
